--- conflicted
+++ resolved
@@ -14,14 +14,9 @@
                frontend: LanguageFrontend = LanguageFrontend.Fuzzyc)(fun: Cpg => T): T =
     new CodeToCpgFixture(frontend).buildCpg(sourceCode, passes)(fun)
 
-<<<<<<< HEAD
-  def passes(cpg: Cpg): Unit = {
-    new EnhancementRunner().run(cpg, new SerializedCpg())
-=======
   private def passes(cpg: Cpg): Unit = {
     val context = new LayerCreatorContext(cpg, new SerializedCpg())
     new Scpg().run(context)
->>>>>>> b3bb3f29
     val semantics = new SemanticsLoader("dataflowengine/src/test/resources/default.semantics").load()
     val options = new OssDataFlowOptions(semantics)
     new OssDataFlow().run(context, Some(options))
